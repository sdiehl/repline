{-# LANGUAGE KindSignatures #-}
{-# LANGUAGE FlexibleContexts #-}
{-# LANGUAGE FlexibleInstances #-}
{-# LANGUAGE TypeSynonymInstances #-}
{-# LANGUAGE UndecidableInstances #-}
{-# LANGUAGE MultiParamTypeClasses #-}
{-# LANGUAGE GeneralizedNewtypeDeriving #-}
{-# LANGUAGE NoMonomorphismRestriction #-}

{- |

Repline exposes an additional monad transformer on top of Haskeline called 'HaskelineT'. It simplifies several
aspects of composing Haskeline with State and Exception monads in modern versions of mtl.

> type Repl a = HaskelineT IO a

The evaluator 'evalRepl' evaluates a 'HaskelineT' monad transformer by constructing a shell with several
custom functions and evaluating it inside of IO:

  * Commands: Handled on ordinary input.

  * Completions: Handled when tab key is pressed.

  * Options: Handled when a command prefixed by a colon is entered.

  * Banner: Text Displayed at initialization.

  * Initializer: Run at initialization.

A simple evaluation function might simply echo the output back to the screen.

> -- Evaluation : handle each line user inputs
> cmd :: String -> Repl ()
> cmd input = liftIO $ print input

Several tab completion options are available, the most common is the 'WordCompleter' which completes on single
words separated by spaces from a list of matches. The internal logic can be whatever is required and can also
access a StateT instance to query application state.

> -- Tab Completion: return a completion for partial words entered
> completer :: Monad m => WordCompleter m
> completer n = do
>   let names = ["kirk", "spock", "mccoy"]
>   return $ filter (isPrefixOf n) names

Input which is prefixed by a colon (commands like \":type\" and \":help\") queries an association list of
functions which map to custom logic. The function takes a space-separated list of augments in it's first
argument. If the entire line is desired then the 'unwords' function can be used to concatenate.

> -- Commands
> help :: [String] -> Repl ()
> help args = liftIO $ print $ "Help: " ++ show args
>
> say :: [String] -> Repl ()
> say args = do
>   _ <- liftIO $ system $ "cowsay" ++ " " ++ (unwords args)
>   return ()

Now we need only map these functions to their commands.

> options :: [(String, [String] -> Repl ())]
> options = [
>     ("help", help)  -- :help
>   , ("say", say)    -- :say
>   ]

The banner function is simply an IO action that is called at the start of the shell.

> ini :: Repl ()
> ini = liftIO $ putStrLn "Welcome!"

Putting it all together we have a little shell.

> main :: IO ()
> main = evalRepl (pure ">>> ") cmd options (Word completer) ini

Putting this in a file we can test out our cow-trek shell.

> $ runhaskell Main.hs
> Welcome!
> >>> <TAB>
> kirk spock mccoy
>
> >>> k<TAB>
> kirk
>
> >>> spam
> "spam"
>
> >>> :say Hello Haskell
>  _______________
> < Hello Haskell >
>  ---------------
>         \   ^__^
>          \  (oo)\_______
>             (__)\       )\/\
>                 ||----w |
>                 ||     ||

See <https://github.com/sdiehl/repline> for more examples.

-}

module System.Console.Repline (
  HaskelineT,
  runHaskelineT,

  Cmd,
  Options,
  WordCompleter,
  LineCompleter,
  CompleterStyle(..),
  Command,

  CompletionFunc, -- re-export

  wordCompleter,
  listCompleter,
  fileCompleter,
  listWordCompleter,

  runMatcher,
  evalRepl,
  abort,
  tryAction,

  trimComplete,
) where

import System.Console.Haskeline.Completion
import System.Console.Haskeline.MonadException
import qualified System.Console.Haskeline as H

import Data.List (isPrefixOf)
import Control.Applicative
import Control.Monad.State.Strict
import Control.Monad.Reader

-------------------------------------------------------------------------------
-- Haskeline Transformer
-------------------------------------------------------------------------------

newtype HaskelineT (m :: * -> *) a = HaskelineT { unHaskeline :: H.InputT m a }
 deriving (Monad, Functor, Applicative, MonadIO, MonadException, MonadTrans, MonadHaskeline)

runHaskelineT :: MonadException m => H.Settings m -> HaskelineT m a -> m a
runHaskelineT s m = H.runInputT s (H.withInterrupt (unHaskeline m))

class MonadException m => MonadHaskeline m where
  getInputLine :: String -> m (Maybe String)
  getInputChar :: String -> m (Maybe Char)
  outputStr    :: String -> m ()
  outputStrLn  :: String -> m ()

instance MonadException m => MonadHaskeline (H.InputT m) where
  getInputLine = H.getInputLine
  getInputChar = H.getInputChar
  outputStr    = H.outputStr
  outputStrLn  = H.outputStrLn

instance MonadState s m => MonadState s (HaskelineT m) where
  get = lift get
  put = lift . put

instance MonadReader r m => MonadReader r (HaskelineT m) where
  ask                    = lift ask
  local f (HaskelineT m) = HaskelineT $ H.mapInputT (local f) m

instance (MonadHaskeline m) => MonadHaskeline (StateT s m) where
  getInputLine = lift . getInputLine
  getInputChar = lift . getInputChar
  outputStr    = lift . outputStr
  outputStrLn  = lift . outputStrLn

-------------------------------------------------------------------------------
-- Repl
-------------------------------------------------------------------------------

type Cmd m = [String] -> m ()
type Options m = [(String, Cmd m)]
type Command m = String -> m ()

type WordCompleter m = (String -> m [String])
type LineCompleter m = (String -> String -> m [Completion])

-- | Wrap a HasklineT action so that if an interrupt is thrown the shell continues as normal.
tryAction :: MonadException m => HaskelineT m a -> HaskelineT m a
tryAction (HaskelineT f) = HaskelineT (H.withInterrupt loop)
    where loop = handle (\H.Interrupt -> loop) f

-- | Abort the current REPL loop, and continue.
abort :: MonadIO m => HaskelineT m a
abort = throwIO H.Interrupt

-- | Completion loop.
<<<<<<< HEAD
replLoop :: (Functor m, MonadException m)
         => String
=======
replLoop :: MonadException m
         => HaskelineT m String
>>>>>>> 875b6034
         -> Command (HaskelineT m)
         -> Options (HaskelineT m)
         -> Maybe Char
         -> HaskelineT m ()
replLoop banner cmdM opts optsPrefix = loop
  where
    loop = do
      prefix <- banner
      minput <- H.handleInterrupt (return (Just "")) $ getInputLine prefix
      case minput of
        Nothing -> outputStrLn "Goodbye."
        Just "" -> loop
        Just (prefix: cmds)
          | null cmds -> handleInput [prefix] >> loop
          | Just prefix == optsPrefix ->
            case words cmds of
              [] -> loop
              (cmd:args) -> do
                let optAction = optMatcher cmd opts args
                result <- H.handleInterrupt (return Nothing) $ Just <$> optAction
                maybe exit (const loop) result
        Just input -> do
          handleInput input
          loop

    handleInput input = H.handleInterrupt exit $ cmdM input
    exit = return ()

-- | Match the options.
optMatcher :: MonadHaskeline m => String -> Options m -> [String] -> m ()
optMatcher s [] _ = outputStrLn $ "No such command :" ++ s
optMatcher s ((x, m):xs) args
  | s `isPrefixOf` x = m args
  | otherwise = optMatcher s xs args

-- | Evaluate the REPL logic into a MonadException context.
<<<<<<< HEAD
evalRepl :: (Functor m, MonadException m)  -- Terminal monad ( often IO ).
         => String                         -- ^ Banner
         -> Command (HaskelineT m)         -- ^ Command function
         -> Options (HaskelineT m)         -- ^ Options list and commands
         -> Maybe Char                     -- ^ Optional command prefix ( passing Nothing ignores the Options argument )
         -> CompleterStyle m               -- ^ Tab completion function
         -> HaskelineT m a                 -- ^ Initializer
=======
evalRepl :: MonadException m             -- Terminal monad ( often IO ).
         => HaskelineT m String          -- ^ Banner
         -> Command (HaskelineT m)       -- ^ Command function
         -> Options (HaskelineT m)       -- ^ Options list and commands
         -> Maybe Char                   -- ^ Optional command prefix ( passing Nothing ignores the Options argument )
         -> CompleterStyle m             -- ^ Tab completion function
         -> HaskelineT m a               -- ^ Initializer
>>>>>>> 875b6034
         -> m ()
evalRepl banner cmd opts optsPrefix comp initz = runHaskelineT _readline (initz >> monad)
  where
    monad = replLoop banner cmd opts optsPrefix
    _readline = H.Settings
      { H.complete       = mkCompleter comp
      , H.historyFile    = Just ".history"
      , H.autoAddHistory = True
      }

-------------------------------------------------------------------------------
-- Completions
-------------------------------------------------------------------------------

--type CompletionFunc m = (String, String) -> m (String, [Completion])

data CompleterStyle m
  = Word (WordCompleter m)       -- ^ Completion function takes single word.
  | Word0 (WordCompleter m)      -- ^ Completion function takes single word ( no space ).
  | Cursor (LineCompleter m)     -- ^ Completion function takes tuple of full line.
  | File                         -- ^ Completion function completes files in CWD.
  | Prefix
      (CompletionFunc m)
      [(String, CompletionFunc m)] -- ^ Conditional tab completion based on prefix.

mkCompleter :: MonadIO m => CompleterStyle m -> CompletionFunc m
mkCompleter (Word f)          = completeWord (Just '\\') " \t()[]" (_simpleComplete f)
mkCompleter (Word0 f)         = completeWord (Just '\\') " \t()[]" (_simpleCompleteNoSpace f)
mkCompleter (Cursor f)        = completeWordWithPrev (Just '\\') " \t()[]" (unRev0 f)
mkCompleter File              = completeFilename
mkCompleter (Prefix def opts) = runMatcher opts def

-- haskeline takes the first argument as the reversed string, don't know why
unRev0 :: LineCompleter m -> LineCompleter m
unRev0 f x y = f (reverse x) y

trimComplete :: String -> Completion -> Completion
trimComplete prefix (Completion a b c) = Completion (drop (length prefix) a) b c

_simpleComplete :: (Monad m) => (String -> m [String]) -> String -> m [Completion]
_simpleComplete f word = f word >>= return . map simpleCompletion

_simpleCompleteNoSpace :: (Monad m) => (String -> m [String]) -> String -> m [Completion]
_simpleCompleteNoSpace f word = f word >>= return . map completionNoSpace

completionNoSpace :: String -> Completion
completionNoSpace str = Completion str str False

wordCompleter :: Monad m => WordCompleter m -> CompletionFunc m
wordCompleter f (start, n) = completeWord (Just '\\') " \t()[]" (_simpleComplete f) (start, n)

listCompleter :: Monad m => [String] -> CompletionFunc m
listCompleter names (start, n) = completeWord (Just '\\') " \t()[]" (_simpleComplete (complete_aux names)) (start, n)

listWordCompleter :: Monad m => [String] -> WordCompleter m
listWordCompleter = complete_aux

fileCompleter :: MonadIO m => CompletionFunc m
fileCompleter = completeFilename

complete_aux :: Monad m => [String] -> WordCompleter m
complete_aux names n = return $ filter (isPrefixOf n) names

completeMatcher :: (Monad m) => CompletionFunc m -> String
                             -> [(String, CompletionFunc m)]
                             -> CompletionFunc m
completeMatcher def _ [] args = def args
completeMatcher def [] _ args = def args
completeMatcher def s ((x, f):xs) args
  | x `isPrefixOf` s = f args
  | otherwise = completeMatcher def s xs args

runMatcher :: Monad m => [(String, CompletionFunc m)]
                      -> CompletionFunc m
                      -> CompletionFunc m
runMatcher opts def (start, n) =
  completeMatcher def (n ++ reverse start) opts (start, n)<|MERGE_RESOLUTION|>--- conflicted
+++ resolved
@@ -193,13 +193,8 @@
 abort = throwIO H.Interrupt
 
 -- | Completion loop.
-<<<<<<< HEAD
 replLoop :: (Functor m, MonadException m)
-         => String
-=======
-replLoop :: MonadException m
          => HaskelineT m String
->>>>>>> 875b6034
          -> Command (HaskelineT m)
          -> Options (HaskelineT m)
          -> Maybe Char
@@ -236,23 +231,13 @@
   | otherwise = optMatcher s xs args
 
 -- | Evaluate the REPL logic into a MonadException context.
-<<<<<<< HEAD
 evalRepl :: (Functor m, MonadException m)  -- Terminal monad ( often IO ).
-         => String                         -- ^ Banner
+         => HaskelineT m String            -- ^ Banner
          -> Command (HaskelineT m)         -- ^ Command function
          -> Options (HaskelineT m)         -- ^ Options list and commands
          -> Maybe Char                     -- ^ Optional command prefix ( passing Nothing ignores the Options argument )
          -> CompleterStyle m               -- ^ Tab completion function
          -> HaskelineT m a                 -- ^ Initializer
-=======
-evalRepl :: MonadException m             -- Terminal monad ( often IO ).
-         => HaskelineT m String          -- ^ Banner
-         -> Command (HaskelineT m)       -- ^ Command function
-         -> Options (HaskelineT m)       -- ^ Options list and commands
-         -> Maybe Char                   -- ^ Optional command prefix ( passing Nothing ignores the Options argument )
-         -> CompleterStyle m             -- ^ Tab completion function
-         -> HaskelineT m a               -- ^ Initializer
->>>>>>> 875b6034
          -> m ()
 evalRepl banner cmd opts optsPrefix comp initz = runHaskelineT _readline (initz >> monad)
   where
